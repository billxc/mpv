--- conflicted
+++ resolved
@@ -326,10 +326,6 @@
     if (fstat(p->fd, &st) == 0) {
         if (S_ISDIR(st.st_mode)) {
             stream->is_directory = true;
-<<<<<<< HEAD
-            stream->allow_caching = false;
-=======
->>>>>>> 559a400a
             MP_INFO(stream, "This is a directory - adding to playlist.\n");
         } else if (S_ISREG(st.st_mode)) {
             p->regular_file = true;
